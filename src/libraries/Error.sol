// Copyright 2021-2022, Offchain Labs, Inc.
// For license information, see https://github.com/OffchainLabs/nitro-contracts/blob/main/LICENSE
// SPDX-License-Identifier: BUSL-1.1

pragma solidity ^0.8.4;

/// @dev Init was already called
error AlreadyInit();

/// @dev Init was called with param set to zero that must be nonzero
error HadZeroInit();

/// @dev Thrown when post upgrade init validation fails
error BadPostUpgradeInit();

/// @dev Thrown when non owner tries to access an only-owner function
/// @param sender The msg.sender who is not the owner
/// @param owner The owner address
error NotOwner(address sender, address owner);

/// @dev Thrown when an address that is not the rollup tries to call an only-rollup function
/// @param sender The sender who is not the rollup
/// @param rollup The rollup address authorized to call this function
error NotRollup(address sender, address rollup);

/// @dev Thrown when the contract was not called directly from the origin ie msg.sender != tx.origin
error NotOrigin();

/// @dev Provided data was too large
/// @param dataLength The length of the data that is too large
/// @param maxDataLength The max length the data can be
error DataTooLarge(uint256 dataLength, uint256 maxDataLength);

/// @dev The provided is not a contract and was expected to be
/// @param addr The adddress in question
error NotContract(address addr);

/// @dev The merkle proof provided was too long
/// @param actualLength The length of the merkle proof provided
/// @param maxProofLength The max length a merkle proof can have
error MerkleProofTooLong(uint256 actualLength, uint256 maxProofLength);

/// @dev Thrown when an un-authorized address tries to access an admin function
/// @param sender The un-authorized sender
/// @param rollup The rollup, which would be authorized
/// @param owner The rollup's owner, which would be authorized
error NotRollupOrOwner(address sender, address rollup, address owner);

// Bridge Errors

/// @dev Thrown when an un-authorized address tries to access an only-inbox function
/// @param sender The un-authorized sender
error NotDelayedInbox(address sender);

/// @dev Thrown when an un-authorized address tries to access an only-sequencer-inbox function
/// @param sender The un-authorized sender
error NotSequencerInbox(address sender);

/// @dev Thrown when an un-authorized address tries to access an only-outbox function
/// @param sender The un-authorized sender
error NotOutbox(address sender);

/// @dev the provided outbox address isn't valid
/// @param outbox address of outbox being set
error InvalidOutboxSet(address outbox);

/// @dev The provided token address isn't valid
/// @param token address of token being set
error InvalidTokenSet(address token);

/// @dev Call to this specific address is not allowed
/// @param target address of the call receiver
error CallTargetNotAllowed(address target);

/// @dev Call that changes the balance of ERC20Bridge is not allowed
error CallNotAllowed();

// Inbox Errors

/// @dev The contract is paused, so cannot be paused
error AlreadyPaused();

/// @dev The contract is unpaused, so cannot be unpaused
error AlreadyUnpaused();

/// @dev The contract is paused
error Paused();

/// @dev msg.value sent to the inbox isn't high enough
error InsufficientValue(uint256 expected, uint256 actual);

/// @dev submission cost provided isn't enough to create retryable ticket
error InsufficientSubmissionCost(uint256 expected, uint256 actual);

/// @dev address not allowed to interact with the given contract
error NotAllowedOrigin(address origin);

/// @dev used to convey retryable tx data in eth calls without requiring a tx trace
/// this follows a pattern similar to EIP-3668 where reverts surface call information
error RetryableData(
    address from,
    address to,
    uint256 l2CallValue,
    uint256 deposit,
    uint256 maxSubmissionCost,
    address excessFeeRefundAddress,
    address callValueRefundAddress,
    uint256 gasLimit,
    uint256 maxFeePerGas,
    bytes data
);

/// @dev Thrown when a L1 chainId fork is detected
error L1Forked();

/// @dev Thrown when a L1 chainId fork is not detected
error NotForked();

/// @dev The provided gasLimit is larger than uint64
error GasLimitTooLarge();

// Outbox Errors

/// @dev The provided proof was too long
/// @param proofLength The length of the too-long proof
error ProofTooLong(uint256 proofLength);

/// @dev The output index was greater than the maximum
/// @param index The output index
/// @param maxIndex The max the index could be
error PathNotMinimal(uint256 index, uint256 maxIndex);

/// @dev The calculated root does not exist
/// @param root The calculated root
error UnknownRoot(bytes32 root);

/// @dev The record has already been spent
/// @param index The index of the spent record
error AlreadySpent(uint256 index);

/// @dev A call to the bridge failed with no return data
error BridgeCallFailed();

// Sequencer Inbox Errors

/// @dev Thrown when someone attempts to read fewer messages than have already been read
error DelayedBackwards();

/// @dev Thrown when someone attempts to read more messages than exist
error DelayedTooFar();

/// @dev Force include can only read messages more blocks old than the delay period
error ForceIncludeBlockTooSoon();

/// @dev Force include can only read messages more seconds old than the delay period
error ForceIncludeTimeTooSoon();

/// @dev The message provided did not match the hash in the delayed inbox
error IncorrectMessagePreimage();

/// @dev This can only be called by the batch poster
error NotBatchPoster();

/// @dev The sequence number provided to this message was inconsistent with the number of batches already included
error BadSequencerNumber(uint256 stored, uint256 received);

/// @dev The sequence message number provided to this message was inconsistent with the previous one
error BadSequencerMessageNumber(uint256 stored, uint256 received);

/// @dev The batch data has the inbox authenticated bit set, but the batch data was not authenticated by the inbox
error DataNotAuthenticated();

/// @dev Tried to create an already valid Data Availability Service keyset
error AlreadyValidDASKeyset(bytes32);

/// @dev Tried to use or invalidate an already invalid Data Availability Service keyset
error NoSuchKeyset(bytes32);

<<<<<<< HEAD
/// @dev Thrown when the provided address is not the designated batch poster manager
error NotBatchPosterManager(address);
=======
/// @dev Thrown when rollup is not updated with updateRollupAddress
error RollupNotChanged();
>>>>>>> 90f2262c
<|MERGE_RESOLUTION|>--- conflicted
+++ resolved
@@ -176,10 +176,8 @@
 /// @dev Tried to use or invalidate an already invalid Data Availability Service keyset
 error NoSuchKeyset(bytes32);
 
-<<<<<<< HEAD
 /// @dev Thrown when the provided address is not the designated batch poster manager
 error NotBatchPosterManager(address);
-=======
+
 /// @dev Thrown when rollup is not updated with updateRollupAddress
-error RollupNotChanged();
->>>>>>> 90f2262c
+error RollupNotChanged();