// Copyright 2021-2022, Offchain Labs, Inc.
// For license information, see https://github.com/OffchainLabs/nitro-contracts/blob/main/LICENSE
// SPDX-License-Identifier: BUSL-1.1

pragma solidity ^0.8.4;

/// @dev Init was already called
error AlreadyInit();

/// @dev Init was called with param set to zero that must be nonzero
error HadZeroInit();

/// @dev Thrown when post upgrade init validation fails
error BadPostUpgradeInit();

/// @dev Thrown when non owner tries to access an only-owner function
/// @param sender The msg.sender who is not the owner
/// @param owner The owner address
error NotOwner(address sender, address owner);

/// @dev Thrown when an address that is not the rollup tries to call an only-rollup function
/// @param sender The sender who is not the rollup
/// @param rollup The rollup address authorized to call this function
error NotRollup(address sender, address rollup);

/// @dev Thrown when the contract was not called directly from the origin ie msg.sender != tx.origin
error NotOrigin();

/// @dev Provided data was too large
/// @param dataLength The length of the data that is too large
/// @param maxDataLength The max length the data can be
error DataTooLarge(uint256 dataLength, uint256 maxDataLength);

/// @dev The provided is not a contract and was expected to be
/// @param addr The adddress in question
error NotContract(address addr);

/// @dev The merkle proof provided was too long
/// @param actualLength The length of the merkle proof provided
/// @param maxProofLength The max length a merkle proof can have
error MerkleProofTooLong(uint256 actualLength, uint256 maxProofLength);

/// @dev Thrown when an un-authorized address tries to access an admin function
/// @param sender The un-authorized sender
/// @param rollup The rollup, which would be authorized
/// @param owner The rollup's owner, which would be authorized
error NotRollupOrOwner(address sender, address rollup, address owner);

// Bridge Errors

/// @dev Thrown when an un-authorized address tries to access an only-inbox function
/// @param sender The un-authorized sender
error NotDelayedInbox(address sender);

/// @dev Thrown when an un-authorized address tries to access an only-sequencer-inbox function
/// @param sender The un-authorized sender
error NotSequencerInbox(address sender);

/// @dev Thrown when an un-authorized address tries to access an only-outbox function
/// @param sender The un-authorized sender
error NotOutbox(address sender);

/// @dev the provided outbox address isn't valid
/// @param outbox address of outbox being set
error InvalidOutboxSet(address outbox);

/// @dev The provided token address isn't valid
/// @param token address of token being set
error InvalidTokenSet(address token);

/// @dev Call to this specific address is not allowed
/// @param target address of the call receiver
error CallTargetNotAllowed(address target);

/// @dev Call that changes the balance of ERC20Bridge is not allowed
error CallNotAllowed();

// Inbox Errors

/// @dev The contract is paused, so cannot be paused
error AlreadyPaused();

/// @dev The contract is unpaused, so cannot be unpaused
error AlreadyUnpaused();

/// @dev The contract is paused
error Paused();

/// @dev msg.value sent to the inbox isn't high enough
error InsufficientValue(uint256 expected, uint256 actual);

/// @dev submission cost provided isn't enough to create retryable ticket
error InsufficientSubmissionCost(uint256 expected, uint256 actual);

/// @dev address not allowed to interact with the given contract
error NotAllowedOrigin(address origin);

/// @dev used to convey retryable tx data in eth calls without requiring a tx trace
/// this follows a pattern similar to EIP-3668 where reverts surface call information
error RetryableData(
    address from,
    address to,
    uint256 l2CallValue,
    uint256 deposit,
    uint256 maxSubmissionCost,
    address excessFeeRefundAddress,
    address callValueRefundAddress,
    uint256 gasLimit,
    uint256 maxFeePerGas,
    bytes data
);

/// @dev Thrown when a L1 chainId fork is detected
error L1Forked();

/// @dev Thrown when a L1 chainId fork is not detected
error NotForked();

/// @dev The provided gasLimit is larger than uint64
error GasLimitTooLarge();

// Outbox Errors

/// @dev The provided proof was too long
/// @param proofLength The length of the too-long proof
error ProofTooLong(uint256 proofLength);

/// @dev The output index was greater than the maximum
/// @param index The output index
/// @param maxIndex The max the index could be
error PathNotMinimal(uint256 index, uint256 maxIndex);

/// @dev The calculated root does not exist
/// @param root The calculated root
error UnknownRoot(bytes32 root);

/// @dev The record has already been spent
/// @param index The index of the spent record
error AlreadySpent(uint256 index);

/// @dev A call to the bridge failed with no return data
error BridgeCallFailed();

// Sequencer Inbox Errors

/// @dev Thrown when someone attempts to read fewer messages than have already been read
error DelayedBackwards();

/// @dev Thrown when someone attempts to read more messages than exist
error DelayedTooFar();

/// @dev Force include can only read messages more blocks old than the delay period
error ForceIncludeBlockTooSoon();

/// @dev Force include can only read messages more seconds old than the delay period
error ForceIncludeTimeTooSoon();

/// @dev The message provided did not match the hash in the delayed inbox
error IncorrectMessagePreimage();

/// @dev This can only be called by the batch poster
error NotBatchPoster();

/// @dev The sequence number provided to this message was inconsistent with the number of batches already included
error BadSequencerNumber(uint256 stored, uint256 received);

/// @dev The sequence message number provided to this message was inconsistent with the previous one
error BadSequencerMessageNumber(uint256 stored, uint256 received);

/// @dev The batch data has the inbox authenticated bit set, but the batch data was not authenticated by the inbox
error DataNotAuthenticated();

/// @dev Tried to create an already valid Data Availability Service keyset
error AlreadyValidDASKeyset(bytes32);

/// @dev Tried to use or invalidate an already invalid Data Availability Service keyset
error NoSuchKeyset(bytes32);

<<<<<<< HEAD
/// @dev Thrown when a data blob feature is attempted to be used on a chain that doesnt support it
error DataBlobsNotSupported();

/// @dev Thrown when an init param was supplied as empty
error InitParamZero(string name);

/// @dev Thrown when data hashes where expected but not where present on the tx
error MissingDataHashes();

/// @dev Thrown when the data blob meta data is invalid
error InvalidBlobMetadata();
=======
/// @dev Thrown when rollup is not updated with updateRollupAddress
error RollupNotChanged();
>>>>>>> 5dbca3c0
<|MERGE_RESOLUTION|>--- conflicted
+++ resolved
@@ -176,7 +176,6 @@
 /// @dev Tried to use or invalidate an already invalid Data Availability Service keyset
 error NoSuchKeyset(bytes32);
 
-<<<<<<< HEAD
 /// @dev Thrown when a data blob feature is attempted to be used on a chain that doesnt support it
 error DataBlobsNotSupported();
 
@@ -188,7 +187,6 @@
 
 /// @dev Thrown when the data blob meta data is invalid
 error InvalidBlobMetadata();
-=======
+
 /// @dev Thrown when rollup is not updated with updateRollupAddress
-error RollupNotChanged();
->>>>>>> 5dbca3c0
+error RollupNotChanged();