// Copyright 2021-2022, Offchain Labs, Inc.
// For license information, see https://github.com/OffchainLabs/nitro-contracts/blob/main/LICENSE
// SPDX-License-Identifier: BUSL-1.1

pragma solidity ^0.8.0;

import "./AbsRollupCreator.sol";
import "./BridgeCreator.sol";

<<<<<<< HEAD
contract RollupCreator is AbsRollupCreator, IEthRollupCreator {
    constructor() AbsRollupCreator() {}
=======
import "@openzeppelin/contracts/proxy/transparent/ProxyAdmin.sol";
import "@openzeppelin/contracts/proxy/transparent/TransparentUpgradeableProxy.sol";
import "@openzeppelin/contracts/access/Ownable.sol";

import "./RollupProxy.sol";
import "./IRollupAdmin.sol";

contract RollupCreator is Ownable {
    event RollupCreated(
        address indexed rollupAddress,
        address inboxAddress,
        address outbox,
        address rollupEventInbox,
        address challengeManager,
        address adminProxy,
        address sequencerInbox,
        address bridge,
        address validatorUtils,
        address validatorWalletCreator
    );
    event TemplatesUpdated();

    BridgeCreator public bridgeCreator;
    IOneStepProofEntry public osp;
    IChallengeManager public challengeManagerTemplate;
    IRollupAdmin public rollupAdminLogic;
    IRollupUser public rollupUserLogic;

    address public validatorUtils;
    address public validatorWalletCreator;

    constructor() Ownable() {}

    function setTemplates(
        BridgeCreator _bridgeCreator,
        IOneStepProofEntry _osp,
        IChallengeManager _challengeManagerLogic,
        IRollupAdmin _rollupAdminLogic,
        IRollupUser _rollupUserLogic,
        address _validatorUtils,
        address _validatorWalletCreator
    ) external onlyOwner {
        bridgeCreator = _bridgeCreator;
        osp = _osp;
        challengeManagerTemplate = _challengeManagerLogic;
        rollupAdminLogic = _rollupAdminLogic;
        rollupUserLogic = _rollupUserLogic;
        validatorUtils = _validatorUtils;
        validatorWalletCreator = _validatorWalletCreator;
        emit TemplatesUpdated();
    }
>>>>>>> 5e9673f5

    // After this setup:
    // Rollup should be the owner of bridge
    // RollupOwner should be the owner of Rollup's ProxyAdmin
    // RollupOwner should be the owner of Rollup
    // Bridge should have a single inbox and outbox
<<<<<<< HEAD
    function createRollup(Config memory config) external override returns (address) {
        return _createRollup(config, address(0));
    }
=======
    function createRollup(
        Config memory config,
        address _batchPoster,
        address[] calldata _validators
    ) external returns (address) {
        ProxyAdmin proxyAdmin = new ProxyAdmin();

        // Create the rollup proxy to figure out the address and initialize it later
        RollupProxy rollup = new RollupProxy{salt: keccak256(abi.encode(config))}();
>>>>>>> 5e9673f5

    function _createBridge(
        address proxyAdmin,
        address rollup,
        ISequencerInbox.MaxTimeVariation memory maxTimeVariation,
        address // nativeToken does not exist in context of standard Eth based rollup
    )
        internal
        override
        returns (
            IBridge,
            SequencerInbox,
            IInbox,
            IRollupEventInbox,
            Outbox
        )
    {
        return
            BridgeCreator(address(bridgeCreator)).createBridge(
                proxyAdmin,
                rollup,
                maxTimeVariation
            );
<<<<<<< HEAD
=======

        IChallengeManager challengeManager = IChallengeManager(
            address(
                new TransparentUpgradeableProxy(
                    address(challengeManagerTemplate),
                    address(proxyAdmin),
                    ""
                )
            )
        );
        challengeManager.initialize(
            IChallengeResultReceiver(address(rollup)),
            sequencerInbox,
            bridge,
            osp
        );

        proxyAdmin.transferOwnership(config.owner);

        // initialize the rollup with this contract as owner to set batch poster and validators
        // it will transfer the ownership back to the actual owner later
        address actualOwner = config.owner;
        config.owner = address(this);
        rollup.initializeProxy(
            config,
            ContractDependencies({
                bridge: bridge,
                sequencerInbox: sequencerInbox,
                inbox: inbox,
                outbox: outbox,
                rollupEventInbox: rollupEventInbox,
                challengeManager: challengeManager,
                rollupAdminLogic: address(rollupAdminLogic),
                rollupUserLogic: rollupUserLogic,
                validatorUtils: validatorUtils,
                validatorWalletCreator: validatorWalletCreator
            })
        );

        sequencerInbox.setIsBatchPoster(_batchPoster, true);

        // Call setValidator on the newly created rollup contract
        bool[] memory _vals = new bool[](_validators.length);
        for (uint256 i = 0; i < _validators.length; i++) {
            _vals[i] = true;
        }
        IRollupAdmin(address(rollup)).setValidator(_validators, _vals);

        IRollupAdmin(address(rollup)).setOwner(actualOwner);

        emit RollupCreated(
            address(rollup),
            address(inbox),
            address(outbox),
            address(rollupEventInbox),
            address(challengeManager),
            address(proxyAdmin),
            address(sequencerInbox),
            address(bridge),
            address(validatorUtils),
            address(validatorWalletCreator)
        );
        return address(rollup);
>>>>>>> 5e9673f5
    }
}<|MERGE_RESOLUTION|>--- conflicted
+++ resolved
@@ -7,83 +7,21 @@
 import "./AbsRollupCreator.sol";
 import "./BridgeCreator.sol";
 
-<<<<<<< HEAD
 contract RollupCreator is AbsRollupCreator, IEthRollupCreator {
     constructor() AbsRollupCreator() {}
-=======
-import "@openzeppelin/contracts/proxy/transparent/ProxyAdmin.sol";
-import "@openzeppelin/contracts/proxy/transparent/TransparentUpgradeableProxy.sol";
-import "@openzeppelin/contracts/access/Ownable.sol";
-
-import "./RollupProxy.sol";
-import "./IRollupAdmin.sol";
-
-contract RollupCreator is Ownable {
-    event RollupCreated(
-        address indexed rollupAddress,
-        address inboxAddress,
-        address outbox,
-        address rollupEventInbox,
-        address challengeManager,
-        address adminProxy,
-        address sequencerInbox,
-        address bridge,
-        address validatorUtils,
-        address validatorWalletCreator
-    );
-    event TemplatesUpdated();
-
-    BridgeCreator public bridgeCreator;
-    IOneStepProofEntry public osp;
-    IChallengeManager public challengeManagerTemplate;
-    IRollupAdmin public rollupAdminLogic;
-    IRollupUser public rollupUserLogic;
-
-    address public validatorUtils;
-    address public validatorWalletCreator;
-
-    constructor() Ownable() {}
-
-    function setTemplates(
-        BridgeCreator _bridgeCreator,
-        IOneStepProofEntry _osp,
-        IChallengeManager _challengeManagerLogic,
-        IRollupAdmin _rollupAdminLogic,
-        IRollupUser _rollupUserLogic,
-        address _validatorUtils,
-        address _validatorWalletCreator
-    ) external onlyOwner {
-        bridgeCreator = _bridgeCreator;
-        osp = _osp;
-        challengeManagerTemplate = _challengeManagerLogic;
-        rollupAdminLogic = _rollupAdminLogic;
-        rollupUserLogic = _rollupUserLogic;
-        validatorUtils = _validatorUtils;
-        validatorWalletCreator = _validatorWalletCreator;
-        emit TemplatesUpdated();
-    }
->>>>>>> 5e9673f5
 
     // After this setup:
     // Rollup should be the owner of bridge
     // RollupOwner should be the owner of Rollup's ProxyAdmin
     // RollupOwner should be the owner of Rollup
     // Bridge should have a single inbox and outbox
-<<<<<<< HEAD
-    function createRollup(Config memory config) external override returns (address) {
-        return _createRollup(config, address(0));
-    }
-=======
     function createRollup(
         Config memory config,
         address _batchPoster,
         address[] calldata _validators
-    ) external returns (address) {
-        ProxyAdmin proxyAdmin = new ProxyAdmin();
-
-        // Create the rollup proxy to figure out the address and initialize it later
-        RollupProxy rollup = new RollupProxy{salt: keccak256(abi.encode(config))}();
->>>>>>> 5e9673f5
+    ) external override returns (address) {
+        return _createRollup(config, address(0));
+    }
 
     function _createBridge(
         address proxyAdmin,
@@ -107,71 +45,5 @@
                 rollup,
                 maxTimeVariation
             );
-<<<<<<< HEAD
-=======
-
-        IChallengeManager challengeManager = IChallengeManager(
-            address(
-                new TransparentUpgradeableProxy(
-                    address(challengeManagerTemplate),
-                    address(proxyAdmin),
-                    ""
-                )
-            )
-        );
-        challengeManager.initialize(
-            IChallengeResultReceiver(address(rollup)),
-            sequencerInbox,
-            bridge,
-            osp
-        );
-
-        proxyAdmin.transferOwnership(config.owner);
-
-        // initialize the rollup with this contract as owner to set batch poster and validators
-        // it will transfer the ownership back to the actual owner later
-        address actualOwner = config.owner;
-        config.owner = address(this);
-        rollup.initializeProxy(
-            config,
-            ContractDependencies({
-                bridge: bridge,
-                sequencerInbox: sequencerInbox,
-                inbox: inbox,
-                outbox: outbox,
-                rollupEventInbox: rollupEventInbox,
-                challengeManager: challengeManager,
-                rollupAdminLogic: address(rollupAdminLogic),
-                rollupUserLogic: rollupUserLogic,
-                validatorUtils: validatorUtils,
-                validatorWalletCreator: validatorWalletCreator
-            })
-        );
-
-        sequencerInbox.setIsBatchPoster(_batchPoster, true);
-
-        // Call setValidator on the newly created rollup contract
-        bool[] memory _vals = new bool[](_validators.length);
-        for (uint256 i = 0; i < _validators.length; i++) {
-            _vals[i] = true;
-        }
-        IRollupAdmin(address(rollup)).setValidator(_validators, _vals);
-
-        IRollupAdmin(address(rollup)).setOwner(actualOwner);
-
-        emit RollupCreated(
-            address(rollup),
-            address(inbox),
-            address(outbox),
-            address(rollupEventInbox),
-            address(challengeManager),
-            address(proxyAdmin),
-            address(sequencerInbox),
-            address(bridge),
-            address(validatorUtils),
-            address(validatorWalletCreator)
-        );
-        return address(rollup);
->>>>>>> 5e9673f5
     }
 }