--- conflicted
+++ resolved
@@ -222,12 +222,7 @@
             _totalDelayedMessagesRead,
             prevSeqMsgCount,
             newSeqMsgCount,
-<<<<<<< HEAD
-            ICommon.BatchDataLocation.NoData
-=======
-            timeBounds,
             IBridge.BatchDataLocation.NoData
->>>>>>> 3646a788
         );
     }
 
@@ -245,9 +240,8 @@
         (bytes32 dataHash, IBridge.TimeBounds memory timeBounds) = formDataHash(
             data,
             afterDelayedMessagesRead,
-            ICommon.BatchDataLocation.TxInput
-        );
-<<<<<<< HEAD
+            IBridge.BatchDataLocation.TxInput
+        );
         addSequencerL2BatchImpl(
             sequenceNumber,
             dataHash,
@@ -255,26 +249,7 @@
             afterDelayedMessagesRead,
             prevMessageCount,
             newMessageCount,
-            ICommon.BatchDataLocation.TxInput
-=======
-        // Reformat the stack to prevent "Stack too deep"
-        uint256 sequenceNumber_ = sequenceNumber;
-        IBridge.TimeBounds memory timeBounds_ = timeBounds;
-        bytes32 dataHash_ = dataHash;
-        uint256 dataLength = data.length;
-        uint256 afterDelayedMessagesRead_ = afterDelayedMessagesRead;
-        uint256 prevMessageCount_ = prevMessageCount;
-        uint256 newMessageCount_ = newMessageCount;
-
-        uint256 seqMessageIndex = addSequencerL2BatchImpl(
-            dataHash_,
-            afterDelayedMessagesRead_,
-            dataLength,
-            prevMessageCount_,
-            newMessageCount_,
-            timeBounds_,
             IBridge.BatchDataLocation.TxInput
->>>>>>> 3646a788
         );
     }
 
@@ -288,10 +263,10 @@
         uint256 newMessageCount
     ) external refundsGas(gasRefunder) {
         if (!isBatchPoster[msg.sender]) revert NotBatchPoster();
-        (bytes32 dataHash, ICommon.TimeBounds memory timeBounds) = formDataHash(
+        (bytes32 dataHash, IBridge.TimeBounds memory timeBounds) = formDataHash(
             data,
             afterDelayedMessagesRead,
-            ICommon.BatchDataLocation.Blob
+            IBridge.BatchDataLocation.Blob
         );
         addSequencerL2BatchImpl(
             sequenceNumber,
@@ -300,7 +275,7 @@
             afterDelayedMessagesRead,
             prevMessageCount,
             newMessageCount,
-            ICommon.BatchDataLocation.Blob
+            IBridge.BatchDataLocation.Blob
         );
         emit SequencerBatchData(sequenceNumber, data);
     }
@@ -317,9 +292,8 @@
         (bytes32 dataHash, IBridge.TimeBounds memory timeBounds) = formDataHash(
             data,
             afterDelayedMessagesRead,
-            ICommon.BatchDataLocation.SeparateBatchEvent
-        );
-<<<<<<< HEAD
+            IBridge.BatchDataLocation.SeparateBatchEvent
+        );
         addSequencerL2BatchImpl(
             sequenceNumber,
             dataHash,
@@ -327,51 +301,9 @@
             afterDelayedMessagesRead,
             prevMessageCount,
             newMessageCount,
-            ICommon.BatchDataLocation.SeparateBatchEvent
+            IBridge.BatchDataLocation.SeparateBatchEvent
         );
         emit SequencerBatchData(sequenceNumber, data);
-=======
-        uint256 seqMessageIndex;
-        {
-            // Reformat the stack to prevent "Stack too deep"
-            uint256 sequenceNumber_ = sequenceNumber;
-            IBridge.TimeBounds memory timeBounds_ = timeBounds;
-            bytes32 dataHash_ = dataHash;
-            uint256 afterDelayedMessagesRead_ = afterDelayedMessagesRead;
-            uint256 prevMessageCount_ = prevMessageCount;
-            uint256 newMessageCount_ = newMessageCount;
-            // we set the calldata length posted to 0 here since the caller isn't the origin
-            // of the tx, so they might have not paid tx input cost for the calldata
-            seqMessageIndex = addSequencerL2BatchImpl(
-                dataHash_,
-                afterDelayedMessagesRead_,
-                0,
-                prevMessageCount_,
-                newMessageCount_,
-                timeBounds_,
-                IBridge.BatchDataLocation.SeparateBatchEvent
-            );
-            if (seqMessageIndex != sequenceNumber_ && sequenceNumber_ != ~uint256(0))
-                revert BadSequencerNumber(seqMessageIndex, sequenceNumber_);
-        }
-        emit SequencerBatchData(seqMessageIndex, data);
-    }
-
-    modifier validateBatchData(bytes calldata data) {
-        uint256 fullDataLen = HEADER_LENGTH + data.length;
-        if (fullDataLen > maxDataSize) revert DataTooLarge(fullDataLen, maxDataSize);
-        if (data.length > 0 && (data[0] & DATA_AUTHENTICATED_FLAG) == DATA_AUTHENTICATED_FLAG) {
-            revert DataNotAuthenticated();
-        }
-        // the first byte is used to identify the type of batch data
-        // das batches expect to have the type byte set, followed by the keyset (so they should have at least 33 bytes)
-        if (data.length >= 33 && data[0] & 0x80 != 0) {
-            // we skip the first byte, then read the next 32 bytes for the keyset
-            bytes32 dasKeysetHash = bytes32(data[1:33]);
-            if (!dasKeySetInfo[dasKeysetHash].isValidKeyset) revert NoSuchKeyset(dasKeysetHash);
-        }
-        _;
->>>>>>> 3646a788
     }
 
     function packHeader(uint256 afterDelayedMessagesRead)
@@ -395,12 +327,7 @@
     function formEmptyDataHash(uint256 afterDelayedMessagesRead)
         internal
         view
-<<<<<<< HEAD
-        returns (bytes32, ICommon.TimeBounds memory)
-=======
-        validateBatchData(data)
         returns (bytes32, IBridge.TimeBounds memory)
->>>>>>> 3646a788
     {
         (bytes memory header, IBridge.TimeBounds memory timeBounds) = packHeader(
             afterDelayedMessagesRead
@@ -408,30 +335,21 @@
         return (keccak256(header), timeBounds);
     }
 
-<<<<<<< HEAD
     function formDataHash(
         bytes calldata data,
         uint256 afterDelayedMessagesRead,
-        ICommon.BatchDataLocation dataLocation
-    ) internal view returns (bytes32, ICommon.TimeBounds memory) {
+        IBridge.BatchDataLocation dataLocation
+    ) internal view returns (bytes32, IBridge.TimeBounds memory) {
         uint256 fullDataLen = HEADER_LENGTH + data.length;
         if (fullDataLen > maxDataSize) revert DataTooLarge(fullDataLen, maxDataSize);
         if (data.length > 0 && (data[0] & DATA_AUTHENTICATED_FLAG) == DATA_AUTHENTICATED_FLAG) {
             revert DataNotAuthenticated();
         }
 
-        (bytes memory header, ICommon.TimeBounds memory timeBounds) = packHeader(
-=======
-    function formEmptyDataHash(uint256 afterDelayedMessagesRead)
-        internal
-        view
-        returns (bytes32, IBridge.TimeBounds memory)
-    {
         (bytes memory header, IBridge.TimeBounds memory timeBounds) = packHeader(
->>>>>>> 3646a788
             afterDelayedMessagesRead
         );
-        if (dataLocation == ICommon.BatchDataLocation.Blob) {
+        if (dataLocation == IBridge.BatchDataLocation.Blob) {
             bytes32[] memory dataHashes = dataHashReader.getDataHashes();
             if (dataHashes.length == 0) revert MissingDataHashes();
             if (data.length != 1) revert InvalidBlobMetadata();
@@ -456,41 +374,10 @@
     function addSequencerL2BatchImpl(
         uint256 sequenceNumber,
         bytes32 dataHash,
-        ICommon.TimeBounds memory timeBounds,
+        IBridge.TimeBounds memory timeBounds,
         uint256 afterDelayedMessagesRead,
         uint256 prevMessageCount,
         uint256 newMessageCount,
-<<<<<<< HEAD
-        ICommon.BatchDataLocation dataLocation
-    ) internal {
-        (uint256 seqMessageIndex, bytes32 beforeAcc, bytes32 delayedAcc, bytes32 afterAcc) = bridge
-            .enqueueSequencerMessage(
-                dataHash,
-                afterDelayedMessagesRead,
-                prevMessageCount,
-                newMessageCount,
-                timeBounds,
-                dataLocation
-            );
-
-        // submit a batch spending report to refund the entity that produced the batch data
-        submitBatchSpendingReport(dataHash, seqMessageIndex, dataLocation);
-
-        // ~uint256(0) is type(uint256).max, but ever so slightly cheaper
-        if (seqMessageIndex != sequenceNumber && sequenceNumber != ~uint256(0)) {
-            revert BadSequencerNumber(seqMessageIndex, sequenceNumber);
-        }
-    }
-
-    function submitBatchSpendingReport(
-        bytes32 dataHash,
-        uint256 seqMessageIndex,
-        ICommon.BatchDataLocation dataLocation
-    ) internal {
-        bytes memory spendingReportMsg;
-        address batchPoster = tx.origin;
-=======
-        IBridge.TimeBounds memory timeBounds,
         IBridge.BatchDataLocation batchDataLocation
     ) internal returns (uint256 seqMessageIndex) {
         (seqMessageIndex, , , ) = bridge.enqueueSequencerMessage(
@@ -501,9 +388,25 @@
             timeBounds,
             batchDataLocation
         );
->>>>>>> 3646a788
-
-        if (dataLocation == ICommon.BatchDataLocation.TxInput) {
+
+        // submit a batch spending report to refund the entity that produced the batch data
+        submitBatchSpendingReport(dataHash, seqMessageIndex, batchDataLocation);
+
+        // ~uint256(0) is type(uint256).max, but ever so slightly cheaper
+        if (seqMessageIndex != sequenceNumber && sequenceNumber != ~uint256(0)) {
+            revert BadSequencerNumber(seqMessageIndex, sequenceNumber);
+        }
+    }
+
+    function submitBatchSpendingReport(
+        bytes32 dataHash,
+        uint256 seqMessageIndex,
+        IBridge.BatchDataLocation dataLocation
+    ) internal {
+        bytes memory spendingReportMsg;
+        address batchPoster = tx.origin;
+
+        if (dataLocation == IBridge.BatchDataLocation.TxInput) {
             // this msg isn't included in the current sequencer batch, but instead added to
             // the delayed messages queue that is yet to be included
             if (hostChainIsArbitrum) {
@@ -528,7 +431,7 @@
                     block.basefee
                 );
             }
-        } else if (dataLocation == ICommon.BatchDataLocation.Blob) {
+        } else if (dataLocation == IBridge.BatchDataLocation.Blob) {
             // this msg isn't included in the current sequencer batch, but instead added to
             // the delayed messages queue that is yet to be included
             uint256 blobBasefee = blobBasefeeReader.getBlobBaseFee();
