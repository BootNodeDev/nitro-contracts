--- conflicted
+++ resolved
@@ -14,11 +14,6 @@
         address sequencer_,
         ISequencerInbox.MaxTimeVariation memory maxTimeVariation_,
         uint256 maxDataSize_,
-<<<<<<< HEAD
-        address[] memory batchPosters_,
-        address batchPosterManager_
-    ) SequencerInbox(bridge_, maxTimeVariation_, maxDataSize_, batchPosters_, batchPosterManager_) {
-=======
         IDataHashReader dataHashReader_,
         IBlobBasefeeReader blobBasefeeReader_
     ) SequencerInbox(maxDataSize_, dataHashReader_, blobBasefeeReader_) {
@@ -28,7 +23,6 @@
         futureBlocks = maxTimeVariation_.futureBlocks;
         delaySeconds = maxTimeVariation_.delaySeconds;
         futureSeconds = maxTimeVariation_.futureSeconds;
->>>>>>> 5989fe0e
         isBatchPoster[sequencer_] = true;
     }
 
