--- conflicted
+++ resolved
@@ -1,13 +1,3 @@
-<<<<<<< HEAD
-| Name                     | Type                                                     | Slot | Offset | Bytes | Contract                                     |
-|--------------------------|----------------------------------------------------------|------|--------|-------|----------------------------------------------|
-| totalDelayedMessagesRead | uint256                                                  | 0    | 0      | 32    | src/bridge/SequencerInbox.sol:SequencerInbox |
-| rollup                   | contract IOwnable                                        | 1    | 0      | 20    | src/bridge/SequencerInbox.sol:SequencerInbox |
-| isBatchPoster            | mapping(address => bool)                                 | 2    | 0      | 32    | src/bridge/SequencerInbox.sol:SequencerInbox |
-| dasKeySetInfo            | mapping(bytes32 => struct ISequencerInbox.DasKeySetInfo) | 3    | 0      | 32    | src/bridge/SequencerInbox.sol:SequencerInbox |
-| isSequencer              | mapping(address => bool)                                 | 4    | 0      | 32    | src/bridge/SequencerInbox.sol:SequencerInbox |
-| batchPosterManager       | address                                                  | 5    | 0      | 20    | src/bridge/SequencerInbox.sol:SequencerInbox |
-=======
 | Name                        | Type                                                     | Slot | Offset | Bytes | Contract                                     |
 |-----------------------------|----------------------------------------------------------|------|--------|-------|----------------------------------------------|
 | totalDelayedMessagesRead    | uint256                                                  | 0    | 0      | 32    | src/bridge/SequencerInbox.sol:SequencerInbox |
@@ -21,4 +11,4 @@
 | futureBlocks                | uint64                                                   | 10   | 8      | 8     | src/bridge/SequencerInbox.sol:SequencerInbox |
 | delaySeconds                | uint64                                                   | 10   | 16     | 8     | src/bridge/SequencerInbox.sol:SequencerInbox |
 | futureSeconds               | uint64                                                   | 10   | 24     | 8     | src/bridge/SequencerInbox.sol:SequencerInbox |
->>>>>>> 5989fe0e
+| batchPosterManager          | address                                                  | 11   | 0      | 20    | src/bridge/SequencerInbox.sol:SequencerInbox |