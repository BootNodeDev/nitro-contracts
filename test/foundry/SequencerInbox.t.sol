// SPDX-License-Identifier: UNLICENSED
pragma solidity ^0.8.4;

import "forge-std/Test.sol";
import "./util/TestUtil.sol";
import "../../src/bridge/Bridge.sol";
import "../../src/bridge/SequencerInbox.sol";
import {ERC20Bridge} from "../../src/bridge/ERC20Bridge.sol";
import "@openzeppelin/contracts/token/ERC20/presets/ERC20PresetMinterPauser.sol";

contract RollupMock {
    address immutable public owner;
    constructor(address _owner) {
        owner = _owner;
    }
}

contract SequencerInboxTest is Test {
    // cannot reference events outside of the original contract until 0.8.21
    // we currently use 0.8.9
    event MessageDelivered(
        uint256 indexed messageIndex,
        bytes32 indexed beforeInboxAcc,
        address inbox,
        uint8 kind,
        address sender,
        bytes32 messageDataHash,
        uint256 baseFeeL1,
        uint64 timestamp
    );
    event InboxMessageDelivered(uint256 indexed messageNum, bytes data);
    event SequencerBatchDelivered(
        uint256 indexed batchSequenceNumber,
        bytes32 indexed beforeAcc,
        bytes32 indexed afterAcc,
        bytes32 delayedAcc,
        uint256 afterDelayedMessagesRead,
        IBridge.TimeBounds timeBounds,
        IBridge.BatchDataLocation dataLocation
    );


    Random RAND = new Random();
    address rollupOwner = address(137);
    uint256 maxDataSize = 10000;
    ISequencerInbox.MaxTimeVariation maxTimeVariation = ISequencerInbox.MaxTimeVariation({
        delayBlocks: 10,
        futureBlocks: 10,
        delaySeconds: 100,
        futureSeconds: 100
    });
    address dummyInbox = address(139);
    address proxyAdmin = address(140);
    IReader4844 dummyReader4844 = IReader4844(address(137));

    uint256 constant public MAX_DATA_SIZE = 117964;

    function deployRollup() internal returns(SequencerInbox, Bridge) {
        RollupMock rollupMock = new RollupMock(rollupOwner);
        Bridge bridgeImpl = new Bridge();
        Bridge bridge = Bridge(address(new TransparentUpgradeableProxy(address(bridgeImpl), proxyAdmin, "")));

        bridge.initialize(IOwnable(address(rollupMock)));
        vm.prank(rollupOwner);
        bridge.setDelayedInbox(dummyInbox, true);

<<<<<<< HEAD
        SequencerInbox seqInboxImpl = new SequencerInbox(maxDataSize, false);
        SequencerInbox seqInbox = SequencerInbox(address(new TransparentUpgradeableProxy(address(seqInboxImpl), proxyAdmin, "")));
        seqInbox.initialize(
            bridge,
            maxTimeVariation
        );

        vm.prank(rollupOwner);
        seqInbox.setIsBatchPoster(tx.origin, true);

        vm.prank(rollupOwner);
        bridge.setSequencerInbox(address(seqInbox));

        return (seqInbox, bridge);
    }

    function deployFeeTokenBasedRollup() internal returns(SequencerInbox, ERC20Bridge) {
        RollupMock rollupMock = new RollupMock(rollupOwner);
        ERC20Bridge bridgeImpl = new ERC20Bridge();
        ERC20Bridge bridge = ERC20Bridge(address(new TransparentUpgradeableProxy(address(bridgeImpl), proxyAdmin, "")));
        address nativeToken = address(new ERC20PresetMinterPauser("Appchain Token", "App"));

        bridge.initialize(IOwnable(address(rollupMock)), nativeToken);
        vm.prank(rollupOwner);
        bridge.setDelayedInbox(dummyInbox, true);

        /// this will result in 'hostChainIsArbitrum = true'
        vm.mockCall(
            address(100),
            abi.encodeWithSelector(ArbSys.arbOSVersion.selector),
            abi.encode(uint256(11))
        );
        SequencerInbox seqInboxImpl = new SequencerInbox(maxDataSize, true);
=======
        SequencerInbox seqInboxImpl = new SequencerInbox(
            maxDataSize,
            dummyReader4844
        );
>>>>>>> 6822d513
        SequencerInbox seqInbox = SequencerInbox(address(new TransparentUpgradeableProxy(address(seqInboxImpl), proxyAdmin, "")));
        seqInbox.initialize(
            bridge,
            maxTimeVariation
        );

        vm.prank(rollupOwner);
        seqInbox.setIsBatchPoster(tx.origin, true);

        vm.prank(rollupOwner);
        bridge.setSequencerInbox(address(seqInbox));

        return (seqInbox, bridge);
    }

    function expectEvents(IBridge bridge, SequencerInbox seqInbox, bytes memory data, bool hostChainIsArbitrum, bool isUsingFeeToken) internal {
        uint256 delayedMessagesRead = bridge.delayedMessageCount();
        uint256 sequenceNumber = bridge.sequencerMessageCount();
        IBridge.TimeBounds memory timeBounds;
        if (block.timestamp > maxTimeVariation.delaySeconds) {
            timeBounds.minTimestamp = uint64(block.timestamp - maxTimeVariation.delaySeconds);
        }
        timeBounds.maxTimestamp = uint64(block.timestamp + maxTimeVariation.futureSeconds);
        if (block.number > maxTimeVariation.delayBlocks) {
            timeBounds.minBlockNumber = uint64(block.number - maxTimeVariation.delayBlocks);
        }
        timeBounds.maxBlockNumber = uint64(block.number + maxTimeVariation.futureBlocks);
        bytes32 dataHash = keccak256(bytes.concat(abi.encodePacked(
            timeBounds.minTimestamp,
            timeBounds.maxTimestamp,
            timeBounds.minBlockNumber,
            timeBounds.maxBlockNumber,
            uint64(delayedMessagesRead)
        ), data));

<<<<<<< HEAD
=======
        bytes memory spendingReportMsg  = abi.encodePacked(
            block.timestamp,
            msg.sender,
            dataHash,
            sequenceNumber,
            block.basefee,
            uint64(0)
        );
>>>>>>> 6822d513
        bytes32 beforeAcc = bytes32(0);
        bytes32 delayedAcc = bridge.delayedInboxAccs(delayedMessagesRead - 1);
        bytes32 afterAcc = keccak256(abi.encodePacked(beforeAcc, dataHash, delayedAcc));

        if(!isUsingFeeToken) {
            bytes memory spendingReportMsg;
            if(hostChainIsArbitrum) {
                // set 0.1 gwei basefee
                uint256 basefee = 100000000;
                vm.fee(basefee);
                // 30 gwei TX L1 fees
                uint256 l1Fees = 30000000000;
                vm.mockCall(
                    address(0x6c),
                    abi.encodeWithSignature("getCurrentTxL1GasFees()"),
                    abi.encode(l1Fees)
                );
                uint256 expectedReportedExtraGas = l1Fees / basefee;

                spendingReportMsg = abi.encodePacked(
                    block.timestamp,
                    msg.sender,
                    dataHash,
                    sequenceNumber,
                    block.basefee,
                    uint64(expectedReportedExtraGas)
                );
            } else {
                spendingReportMsg = abi.encodePacked(
                    block.timestamp,
                    msg.sender,
                    dataHash,
                    sequenceNumber,
                    block.basefee
                );
            }

            // spending report
            vm.expectEmit();
            emit MessageDelivered(
                delayedMessagesRead,
                delayedAcc,
                address(seqInbox),
                L1MessageType_batchPostingReport,
                tx.origin,
                keccak256(spendingReportMsg),
                block.basefee,
                uint64(block.timestamp)
            );

            // spending report event in seq inbox
            vm.expectEmit();
            emit InboxMessageDelivered(
                delayedMessagesRead,
                spendingReportMsg
            );
        }

        // sequencer batch delivered
        vm.expectEmit();
        emit SequencerBatchDelivered(
            sequenceNumber,
            beforeAcc,
            afterAcc,
            delayedAcc,
            delayedMessagesRead,
            timeBounds,
            IBridge.BatchDataLocation.TxInput
        );
    }

    function testAddSequencerL2BatchFromOrigin() public {
        (SequencerInbox seqInbox, Bridge bridge) = deployRollup();
        address delayedInboxSender = address(140);
        uint8 delayedInboxKind = 3;
        bytes32 messageDataHash = RAND.Bytes32();
        bytes memory data = hex"a4567890"; // CHRIS: TODO: bigger data;

        vm.prank(dummyInbox);
        bridge.enqueueDelayedMessage(
            delayedInboxKind,
            delayedInboxSender,
            messageDataHash
        );

        uint256 subMessageCount = bridge.sequencerReportedSubMessageCount();
        uint256 sequenceNumber = bridge.sequencerMessageCount();
        uint256 delayedMessagesRead = bridge.delayedMessageCount();

        // set 60 gwei basefee
        uint256 basefee = 60000000000;
        vm.fee(basefee);
        expectEvents(bridge, seqInbox, data, false, false);

        vm.prank(tx.origin);
        seqInbox.addSequencerL2BatchFromOrigin(
            sequenceNumber,
            data,
            delayedMessagesRead,
            IGasRefunder(address(0)),
            subMessageCount,
            subMessageCount + 1
        );
    }

    /* solhint-disable func-name-mixedcase */
    function testConstructor() public {
        SequencerInbox seqInboxLogic = new SequencerInbox(MAX_DATA_SIZE, false);
        assertEq(seqInboxLogic.maxDataSize(), MAX_DATA_SIZE, "Invalid MAX_DATA_SIZE");
        assertEq(seqInboxLogic.isUsingFeeToken(), false, "Invalid isUsingFeeToken");

        SequencerInbox seqInboxProxy = SequencerInbox(TestUtil.deployProxy(address(seqInboxLogic)));
        assertEq(seqInboxProxy.maxDataSize(), MAX_DATA_SIZE, "Invalid MAX_DATA_SIZE");
        assertEq(seqInboxProxy.isUsingFeeToken(), false, "Invalid isUsingFeeToken");

        SequencerInbox seqInboxLogicFeeToken = new SequencerInbox(MAX_DATA_SIZE, true);
        assertEq(seqInboxLogicFeeToken.maxDataSize(), MAX_DATA_SIZE, "Invalid MAX_DATA_SIZE");
        assertEq(seqInboxLogicFeeToken.isUsingFeeToken(), true, "Invalid isUsingFeeToken");

        SequencerInbox seqInboxProxyFeeToken = SequencerInbox(TestUtil.deployProxy(address(seqInboxLogicFeeToken)));
        assertEq(seqInboxProxyFeeToken.maxDataSize(), MAX_DATA_SIZE, "Invalid MAX_DATA_SIZE");
        assertEq(seqInboxProxyFeeToken.isUsingFeeToken(), true, "Invalid isUsingFeeToken");
    }

    function testInitialize() public {
        Bridge _bridge = Bridge(address(new TransparentUpgradeableProxy(address(new Bridge()), proxyAdmin, "")));
        _bridge.initialize(IOwnable(address(new RollupMock(rollupOwner))));

        address seqInboxLogic = address(new SequencerInbox(MAX_DATA_SIZE, false));
        SequencerInbox seqInboxProxy = SequencerInbox(TestUtil.deployProxy(seqInboxLogic));
        seqInboxProxy.initialize(
            IBridge(_bridge),
            maxTimeVariation
        );

        assertEq(seqInboxProxy.isUsingFeeToken(), false, "Invalid isUsingFeeToken");
        assertEq(address(seqInboxProxy.bridge()), address(_bridge), "Invalid bridge");
        assertEq(address(seqInboxProxy.rollup()), address(_bridge.rollup()), "Invalid rollup");
    }

    function testInitialize_FeeTokenBased() public {
        ERC20Bridge _bridge = ERC20Bridge(address(new TransparentUpgradeableProxy(address(new ERC20Bridge()), proxyAdmin, "")));
        address nativeToken = address(new ERC20PresetMinterPauser("Appchain Token", "App"));
        _bridge.initialize(IOwnable(address(new RollupMock(rollupOwner))), nativeToken);

        address seqInboxLogic = address(new SequencerInbox(MAX_DATA_SIZE, true));
        SequencerInbox seqInboxProxy = SequencerInbox(TestUtil.deployProxy(seqInboxLogic));
        seqInboxProxy.initialize(
            IBridge(_bridge),
            maxTimeVariation
        );

        assertEq(seqInboxProxy.isUsingFeeToken(), true, "Invalid isUsingFeeToken");
        assertEq(address(seqInboxProxy.bridge()), address(_bridge), "Invalid bridge");
        assertEq(address(seqInboxProxy.rollup()), address(_bridge.rollup()), "Invalid rollup");
    }

    function testInitialize_revert_NativeTokenMismatch_EthFeeToken() public {
        Bridge _bridge = Bridge(address(new TransparentUpgradeableProxy(address(new Bridge()), proxyAdmin, "")));
        _bridge.initialize(IOwnable(address(new RollupMock(rollupOwner))));

        address seqInboxLogic = address(new SequencerInbox(MAX_DATA_SIZE, true));
        SequencerInbox seqInboxProxy = SequencerInbox(TestUtil.deployProxy(seqInboxLogic));

        vm.expectRevert(abi.encodeWithSelector(NativeTokenMismatch.selector));
        seqInboxProxy.initialize(
            IBridge(_bridge),
            maxTimeVariation
        );
    }

    function testInitialize_revert_NativeTokenMismatch_FeeTokenEth() public {
        ERC20Bridge _bridge = ERC20Bridge(address(new TransparentUpgradeableProxy(address(new ERC20Bridge()), proxyAdmin, "")));
        address nativeToken = address(new ERC20PresetMinterPauser("Appchain Token", "App"));
        _bridge.initialize(IOwnable(address(new RollupMock(rollupOwner))), nativeToken);


        address seqInboxLogic = address(new SequencerInbox(MAX_DATA_SIZE, false));
        SequencerInbox seqInboxProxy = SequencerInbox(TestUtil.deployProxy(seqInboxLogic));

        vm.expectRevert(abi.encodeWithSelector(NativeTokenMismatch.selector));
        seqInboxProxy.initialize(
            IBridge(_bridge),
            maxTimeVariation
        );
    }

    function testAddSequencerL2BatchFromOrigin_ArbitrumHosted() public {
        // this will result in 'hostChainIsArbitrum = true'
        vm.mockCall(
            address(100),
            abi.encodeWithSelector(ArbSys.arbOSVersion.selector),
            abi.encode(uint256(11))
        );
        (SequencerInbox seqInbox, Bridge bridge) = deployRollup();

        address delayedInboxSender = address(140);
        uint8 delayedInboxKind = 3;
        bytes32 messageDataHash = RAND.Bytes32();
        bytes memory data = hex"00a4567890"; // CHRIS: TODO: bigger data; // 00 is BROTLI_MESSAGE_HEADER_FLAG

        vm.prank(dummyInbox);
        bridge.enqueueDelayedMessage(
            delayedInboxKind,
            delayedInboxSender,
            messageDataHash
        );

        uint256 subMessageCount = bridge.sequencerReportedSubMessageCount();
        uint256 sequenceNumber = bridge.sequencerMessageCount();
        uint256 delayedMessagesRead = bridge.delayedMessageCount();

        expectEvents(bridge, seqInbox, data, true, false);

        vm.prank(tx.origin);
        seqInbox.addSequencerL2BatchFromOrigin(
            sequenceNumber,
            data,
            delayedMessagesRead,
            IGasRefunder(address(0)),
            subMessageCount,
            subMessageCount + 1
        );
    }

    function testAddSequencerL2BatchFromOrigin_ArbitrumHostedFeeTokenBased() public {
        (SequencerInbox seqInbox, ERC20Bridge bridge) = deployFeeTokenBasedRollup();
        address delayedInboxSender = address(140);
        uint8 delayedInboxKind = 3;
        bytes32 messageDataHash = RAND.Bytes32();
        bytes memory data = hex"a4567890";

        vm.prank(dummyInbox);
        bridge.enqueueDelayedMessage(
            delayedInboxKind,
            delayedInboxSender,
            messageDataHash,
            0
        );

        uint256 subMessageCount = bridge.sequencerReportedSubMessageCount();
        uint256 sequenceNumber = bridge.sequencerMessageCount();
        uint256 delayedMessagesRead = bridge.delayedMessageCount();

        // set 40 gwei basefee
        uint256 basefee = 40000000000;
        vm.fee(basefee);

        expectEvents(IBridge(address(bridge)), seqInbox, data, true, true);

        vm.prank(tx.origin);
        seqInbox.addSequencerL2BatchFromOrigin(
            sequenceNumber,
            data,
            delayedMessagesRead,
            IGasRefunder(address(0)),
            subMessageCount,
            subMessageCount + 1
        );
    }

    function testAddSequencerL2BatchFromOriginReverts() public {
        (SequencerInbox seqInbox, Bridge bridge) = deployRollup();
        address delayedInboxSender = address(140);
        uint8 delayedInboxKind = 3;
        bytes32 messageDataHash = RAND.Bytes32();
        bytes memory data = hex"00567890"; // CHRIS: TODO: bigger data; // 00 is BROTLI_MESSAGE_HEADER_FLAG

        vm.prank(dummyInbox);
        bridge.enqueueDelayedMessage(
            delayedInboxKind,
            delayedInboxSender,
            messageDataHash
        );

        uint256 subMessageCount = bridge.sequencerReportedSubMessageCount();
        uint256 sequenceNumber = bridge.sequencerMessageCount();
        uint256 delayedMessagesRead = bridge.delayedMessageCount();

        vm.expectRevert(abi.encodeWithSelector(NotOrigin.selector));
        seqInbox.addSequencerL2BatchFromOrigin(
            sequenceNumber,
            data,
            delayedMessagesRead,
            IGasRefunder(address(0)),
            subMessageCount,
            subMessageCount + 1
        );


        vm.prank(rollupOwner);
        seqInbox.setIsBatchPoster(tx.origin, false);

        vm.expectRevert(abi.encodeWithSelector(NotBatchPoster.selector));
        vm.prank(tx.origin);
        seqInbox.addSequencerL2BatchFromOrigin(
            sequenceNumber,
            data,
            delayedMessagesRead,
            IGasRefunder(address(0)),
            subMessageCount,
            subMessageCount + 1
        );

        vm.prank(rollupOwner);
        seqInbox.setIsBatchPoster(tx.origin, true);

        bytes memory bigData = bytes.concat(seqInbox.BROTLI_MESSAGE_HEADER_FLAG(), RAND.Bytes(maxDataSize - seqInbox.HEADER_LENGTH()));
        vm.expectRevert(abi.encodeWithSelector(DataTooLarge.selector, bigData.length + seqInbox.HEADER_LENGTH(), maxDataSize));
        vm.prank(tx.origin);
        seqInbox.addSequencerL2BatchFromOrigin(
            sequenceNumber,
            bigData,
            delayedMessagesRead,
            IGasRefunder(address(0)),
            subMessageCount,
            subMessageCount + 1
        );

        bytes memory authenticatedData = bytes.concat(seqInbox.DATA_BLOB_HEADER_FLAG(), data); // TODO: unsure
        vm.expectRevert(abi.encodeWithSelector(InvalidHeaderFlag.selector, authenticatedData[0]));
        vm.prank(tx.origin);
        seqInbox.addSequencerL2BatchFromOrigin(
            sequenceNumber,
            authenticatedData,
            delayedMessagesRead,
            IGasRefunder(address(0)),
            subMessageCount,
            subMessageCount + 1
        );

        vm.expectRevert(abi.encodeWithSelector(BadSequencerNumber.selector, sequenceNumber, sequenceNumber + 5));
        vm.prank(tx.origin);
        seqInbox.addSequencerL2BatchFromOrigin(
            sequenceNumber + 5,
            data,
            delayedMessagesRead,
            IGasRefunder(address(0)),
            subMessageCount,
            subMessageCount + 1
        );
    }

    function testPostUpgradeInitAlreadyInit() public returns (SequencerInbox, SequencerInbox){
        (SequencerInbox seqInbox, ) = deploy();
        SequencerInbox seqInboxImpl = new SequencerInbox(
            maxDataSize,
            dummyReader4844
        );

        vm.expectRevert(abi.encodeWithSelector(AlreadyInit.selector));
        vm.prank(proxyAdmin);
        TransparentUpgradeableProxy(payable(address(seqInbox))).upgradeToAndCall(address(seqInboxImpl), abi.encodeWithSelector(SequencerInbox.postUpgradeInit.selector));
        return (seqInbox, seqInboxImpl);
    }

    function testPostUpgradeInit(uint64 delayBlocks, uint64 futureBlocks, uint64 delaySeconds, uint64 futureSeconds) public {
        vm.assume(delayBlocks != 0 || futureBlocks != 0 || delaySeconds != 0 || futureSeconds != 0);

        (SequencerInbox seqInbox, SequencerInbox seqInboxImpl) = testPostUpgradeInitAlreadyInit();

        vm.expectRevert(abi.encodeWithSelector(AlreadyInit.selector));
        vm.prank(proxyAdmin);
        TransparentUpgradeableProxy(payable(address(seqInbox))).upgradeToAndCall(address(seqInboxImpl), abi.encodeWithSelector(SequencerInbox.postUpgradeInit.selector));

        vm.store(address(seqInbox), bytes32(uint256(4)), bytes32(uint256(delayBlocks))); // slot 4: delayBlocks
        vm.store(address(seqInbox), bytes32(uint256(5)), bytes32(uint256(futureBlocks))); // slot 5: futureBlocks
        vm.store(address(seqInbox), bytes32(uint256(6)), bytes32(uint256(delaySeconds))); // slot 6: delaySeconds
        vm.store(address(seqInbox), bytes32(uint256(7)), bytes32(uint256(futureSeconds))); // slot 7: futureSeconds
        vm.prank(proxyAdmin);
        TransparentUpgradeableProxy(payable(address(seqInbox))).upgradeToAndCall(address(seqInboxImpl), abi.encodeWithSelector(SequencerInbox.postUpgradeInit.selector));

        (uint256 delayBlocks_, uint256 futureBlocks_, uint256 delaySeconds_, uint256 futureSeconds_) = seqInbox.maxTimeVariation();
        assertEq(delayBlocks_, delayBlocks);
        assertEq(futureBlocks_, futureBlocks);
        assertEq(delaySeconds_, delaySeconds);
        assertEq(futureSeconds_, futureSeconds);

        vm.expectRevert(abi.encodeWithSelector(AlreadyInit.selector));
        vm.prank(proxyAdmin);
        TransparentUpgradeableProxy(payable(address(seqInbox))).upgradeToAndCall(address(seqInboxImpl), abi.encodeWithSelector(SequencerInbox.postUpgradeInit.selector));
    }

    function testPostUpgradeInitBadInit(uint256 delayBlocks, uint256 futureBlocks, uint256 delaySeconds, uint256 futureSeconds) public {
        vm.assume(delayBlocks > uint256(type(uint64).max));
        vm.assume(futureBlocks > uint256(type(uint64).max));
        vm.assume(delaySeconds > uint256(type(uint64).max));
        vm.assume(futureSeconds > uint256(type(uint64).max));

        (SequencerInbox seqInbox, SequencerInbox seqInboxImpl) = testPostUpgradeInitAlreadyInit();

        vm.store(address(seqInbox), bytes32(uint256(4)), bytes32(delayBlocks)); // slot 4: delayBlocks
        vm.store(address(seqInbox), bytes32(uint256(5)), bytes32(futureBlocks)); // slot 5: futureBlocks
        vm.store(address(seqInbox), bytes32(uint256(6)), bytes32(delaySeconds)); // slot 6: delaySeconds
        vm.store(address(seqInbox), bytes32(uint256(7)), bytes32(futureSeconds)); // slot 7: futureSeconds
        vm.expectRevert(abi.encodeWithSelector(BadPostUpgradeInit.selector));
        vm.prank(proxyAdmin);
        TransparentUpgradeableProxy(payable(address(seqInbox))).upgradeToAndCall(address(seqInboxImpl), abi.encodeWithSelector(SequencerInbox.postUpgradeInit.selector));
    }
}<|MERGE_RESOLUTION|>--- conflicted
+++ resolved
@@ -55,7 +55,7 @@
 
     uint256 constant public MAX_DATA_SIZE = 117964;
 
-    function deployRollup() internal returns(SequencerInbox, Bridge) {
+    function deployRollup(bool isArbHosted) internal returns(SequencerInbox, Bridge) {
         RollupMock rollupMock = new RollupMock(rollupOwner);
         Bridge bridgeImpl = new Bridge();
         Bridge bridge = Bridge(address(new TransparentUpgradeableProxy(address(bridgeImpl), proxyAdmin, "")));
@@ -64,8 +64,11 @@
         vm.prank(rollupOwner);
         bridge.setDelayedInbox(dummyInbox, true);
 
-<<<<<<< HEAD
-        SequencerInbox seqInboxImpl = new SequencerInbox(maxDataSize, false);
+        SequencerInbox seqInboxImpl = new SequencerInbox(
+            maxDataSize,
+            isArbHosted ? IReader4844(address(0)) : dummyReader4844,
+            false
+        );
         SequencerInbox seqInbox = SequencerInbox(address(new TransparentUpgradeableProxy(address(seqInboxImpl), proxyAdmin, "")));
         seqInbox.initialize(
             bridge,
@@ -97,13 +100,7 @@
             abi.encodeWithSelector(ArbSys.arbOSVersion.selector),
             abi.encode(uint256(11))
         );
-        SequencerInbox seqInboxImpl = new SequencerInbox(maxDataSize, true);
-=======
-        SequencerInbox seqInboxImpl = new SequencerInbox(
-            maxDataSize,
-            dummyReader4844
-        );
->>>>>>> 6822d513
+        SequencerInbox seqInboxImpl = new SequencerInbox(maxDataSize, IReader4844(address(0)), true);
         SequencerInbox seqInbox = SequencerInbox(address(new TransparentUpgradeableProxy(address(seqInboxImpl), proxyAdmin, "")));
         seqInbox.initialize(
             bridge,
@@ -139,23 +136,12 @@
             uint64(delayedMessagesRead)
         ), data));
 
-<<<<<<< HEAD
-=======
-        bytes memory spendingReportMsg  = abi.encodePacked(
-            block.timestamp,
-            msg.sender,
-            dataHash,
-            sequenceNumber,
-            block.basefee,
-            uint64(0)
-        );
->>>>>>> 6822d513
         bytes32 beforeAcc = bytes32(0);
         bytes32 delayedAcc = bridge.delayedInboxAccs(delayedMessagesRead - 1);
         bytes32 afterAcc = keccak256(abi.encodePacked(beforeAcc, dataHash, delayedAcc));
 
         if(!isUsingFeeToken) {
-            bytes memory spendingReportMsg;
+            uint256 expectedReportedExtraGas = 0;
             if(hostChainIsArbitrum) {
                 // set 0.1 gwei basefee
                 uint256 basefee = 100000000;
@@ -167,25 +153,17 @@
                     abi.encodeWithSignature("getCurrentTxL1GasFees()"),
                     abi.encode(l1Fees)
                 );
-                uint256 expectedReportedExtraGas = l1Fees / basefee;
-
-                spendingReportMsg = abi.encodePacked(
-                    block.timestamp,
-                    msg.sender,
-                    dataHash,
-                    sequenceNumber,
-                    block.basefee,
-                    uint64(expectedReportedExtraGas)
-                );
-            } else {
-                spendingReportMsg = abi.encodePacked(
-                    block.timestamp,
-                    msg.sender,
-                    dataHash,
-                    sequenceNumber,
-                    block.basefee
-                );
+                expectedReportedExtraGas = l1Fees / basefee;
             }
+
+            bytes memory spendingReportMsg  = abi.encodePacked(
+                block.timestamp,
+                msg.sender,
+                dataHash,
+                sequenceNumber,
+                block.basefee,
+                uint64(expectedReportedExtraGas)
+            );
 
             // spending report
             vm.expectEmit();
@@ -222,11 +200,11 @@
     }
 
     function testAddSequencerL2BatchFromOrigin() public {
-        (SequencerInbox seqInbox, Bridge bridge) = deployRollup();
+        (SequencerInbox seqInbox, Bridge bridge) = deployRollup(false);
         address delayedInboxSender = address(140);
         uint8 delayedInboxKind = 3;
         bytes32 messageDataHash = RAND.Bytes32();
-        bytes memory data = hex"a4567890"; // CHRIS: TODO: bigger data;
+        bytes memory data = hex"00a4567890"; // CHRIS: TODO: bigger data; // 00 is BROTLI_MESSAGE_HEADER_FLAG
 
         vm.prank(dummyInbox);
         bridge.enqueueDelayedMessage(
@@ -257,7 +235,7 @@
 
     /* solhint-disable func-name-mixedcase */
     function testConstructor() public {
-        SequencerInbox seqInboxLogic = new SequencerInbox(MAX_DATA_SIZE, false);
+        SequencerInbox seqInboxLogic = new SequencerInbox(MAX_DATA_SIZE, dummyReader4844, false);
         assertEq(seqInboxLogic.maxDataSize(), MAX_DATA_SIZE, "Invalid MAX_DATA_SIZE");
         assertEq(seqInboxLogic.isUsingFeeToken(), false, "Invalid isUsingFeeToken");
 
@@ -265,7 +243,7 @@
         assertEq(seqInboxProxy.maxDataSize(), MAX_DATA_SIZE, "Invalid MAX_DATA_SIZE");
         assertEq(seqInboxProxy.isUsingFeeToken(), false, "Invalid isUsingFeeToken");
 
-        SequencerInbox seqInboxLogicFeeToken = new SequencerInbox(MAX_DATA_SIZE, true);
+        SequencerInbox seqInboxLogicFeeToken = new SequencerInbox(MAX_DATA_SIZE, dummyReader4844, true);
         assertEq(seqInboxLogicFeeToken.maxDataSize(), MAX_DATA_SIZE, "Invalid MAX_DATA_SIZE");
         assertEq(seqInboxLogicFeeToken.isUsingFeeToken(), true, "Invalid isUsingFeeToken");
 
@@ -278,7 +256,7 @@
         Bridge _bridge = Bridge(address(new TransparentUpgradeableProxy(address(new Bridge()), proxyAdmin, "")));
         _bridge.initialize(IOwnable(address(new RollupMock(rollupOwner))));
 
-        address seqInboxLogic = address(new SequencerInbox(MAX_DATA_SIZE, false));
+        address seqInboxLogic = address(new SequencerInbox(MAX_DATA_SIZE, dummyReader4844, false));
         SequencerInbox seqInboxProxy = SequencerInbox(TestUtil.deployProxy(seqInboxLogic));
         seqInboxProxy.initialize(
             IBridge(_bridge),
@@ -295,7 +273,7 @@
         address nativeToken = address(new ERC20PresetMinterPauser("Appchain Token", "App"));
         _bridge.initialize(IOwnable(address(new RollupMock(rollupOwner))), nativeToken);
 
-        address seqInboxLogic = address(new SequencerInbox(MAX_DATA_SIZE, true));
+        address seqInboxLogic = address(new SequencerInbox(MAX_DATA_SIZE, dummyReader4844, true));
         SequencerInbox seqInboxProxy = SequencerInbox(TestUtil.deployProxy(seqInboxLogic));
         seqInboxProxy.initialize(
             IBridge(_bridge),
@@ -311,7 +289,7 @@
         Bridge _bridge = Bridge(address(new TransparentUpgradeableProxy(address(new Bridge()), proxyAdmin, "")));
         _bridge.initialize(IOwnable(address(new RollupMock(rollupOwner))));
 
-        address seqInboxLogic = address(new SequencerInbox(MAX_DATA_SIZE, true));
+        address seqInboxLogic = address(new SequencerInbox(MAX_DATA_SIZE, dummyReader4844, true));
         SequencerInbox seqInboxProxy = SequencerInbox(TestUtil.deployProxy(seqInboxLogic));
 
         vm.expectRevert(abi.encodeWithSelector(NativeTokenMismatch.selector));
@@ -326,8 +304,7 @@
         address nativeToken = address(new ERC20PresetMinterPauser("Appchain Token", "App"));
         _bridge.initialize(IOwnable(address(new RollupMock(rollupOwner))), nativeToken);
 
-
-        address seqInboxLogic = address(new SequencerInbox(MAX_DATA_SIZE, false));
+        address seqInboxLogic = address(new SequencerInbox(MAX_DATA_SIZE, dummyReader4844, false));
         SequencerInbox seqInboxProxy = SequencerInbox(TestUtil.deployProxy(seqInboxLogic));
 
         vm.expectRevert(abi.encodeWithSelector(NativeTokenMismatch.selector));
@@ -337,19 +314,19 @@
         );
     }
 
-    function testAddSequencerL2BatchFromOrigin_ArbitrumHosted() public {
+    function testAddSequencerL2BatchFromOrigin_ArbitrumHosted_X() public {
         // this will result in 'hostChainIsArbitrum = true'
         vm.mockCall(
             address(100),
             abi.encodeWithSelector(ArbSys.arbOSVersion.selector),
             abi.encode(uint256(11))
         );
-        (SequencerInbox seqInbox, Bridge bridge) = deployRollup();
+        (SequencerInbox seqInbox, Bridge bridge) = deployRollup(true);
 
         address delayedInboxSender = address(140);
         uint8 delayedInboxKind = 3;
         bytes32 messageDataHash = RAND.Bytes32();
-        bytes memory data = hex"00a4567890"; // CHRIS: TODO: bigger data; // 00 is BROTLI_MESSAGE_HEADER_FLAG
+        bytes memory data = hex"00567890";
 
         vm.prank(dummyInbox);
         bridge.enqueueDelayedMessage(
@@ -380,7 +357,7 @@
         address delayedInboxSender = address(140);
         uint8 delayedInboxKind = 3;
         bytes32 messageDataHash = RAND.Bytes32();
-        bytes memory data = hex"a4567890";
+        bytes memory data = hex"80567890";
 
         vm.prank(dummyInbox);
         bridge.enqueueDelayedMessage(
@@ -412,7 +389,7 @@
     }
 
     function testAddSequencerL2BatchFromOriginReverts() public {
-        (SequencerInbox seqInbox, Bridge bridge) = deployRollup();
+        (SequencerInbox seqInbox, Bridge bridge) = deployRollup(false);
         address delayedInboxSender = address(140);
         uint8 delayedInboxKind = 3;
         bytes32 messageDataHash = RAND.Bytes32();
@@ -494,10 +471,11 @@
     }
 
     function testPostUpgradeInitAlreadyInit() public returns (SequencerInbox, SequencerInbox){
-        (SequencerInbox seqInbox, ) = deploy();
+        (SequencerInbox seqInbox, ) = deployRollup(false);
         SequencerInbox seqInboxImpl = new SequencerInbox(
             maxDataSize,
-            dummyReader4844
+            dummyReader4844,
+            false
         );
 
         vm.expectRevert(abi.encodeWithSelector(AlreadyInit.selector));
